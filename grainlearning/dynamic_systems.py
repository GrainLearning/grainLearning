--- conflicted
+++ resolved
@@ -179,11 +179,7 @@
         #### Uncertainty ####
 
         self.sigma_min =  1.0e-6
-<<<<<<< HEAD
-        
-=======
-
->>>>>>> 9d342aec
+
         self.sigma_max = sigma_max
 
         self.sigma_tol = sigma_tol
@@ -387,11 +383,7 @@
     :param inv_obs_weight: Inverse of the observation weight, defaults to None, optional
     :param param_data: Parameter data, defaults to None, optional
     :param sim_data: Simulation data, defaults to None, optional
-<<<<<<< HEAD
-    :param sim_data_files: List pf simulation data files (num_samples), defaults to None, optional
-=======
     :param sim_data_files: List of simulation data files (num_samples), defaults to None, optional
->>>>>>> 9d342aec
     """
 
     def __init__(
@@ -436,11 +428,7 @@
             param_names
         )
         # TODO: reuse initialization from base class
-<<<<<<< HEAD
-        
-=======
-
->>>>>>> 9d342aec
+
         ##### Parameters #####
 
         self.num_params = len(param_names)
